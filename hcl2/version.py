--- conflicted
+++ resolved
@@ -1,8 +1,4 @@
 """Place of record for the package version"""
 
-<<<<<<< HEAD
-__version__ = "0.2.2"
-=======
-__version__ = "0.2.3"
->>>>>>> 8fe76a4e
+__version__ = "0.2.4"
 __git_hash__ = "GIT_HASH"