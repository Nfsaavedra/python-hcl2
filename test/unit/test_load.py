""" Test parsing a variety of hcl files"""

import json
<<<<<<< HEAD
import os
=======
from pathlib import Path
>>>>>>> ab97c396
from unittest import TestCase

import hcl2


HELPERS_DIR = Path(__file__).absolute().parent.parent / "helpers"
HCL2_DIR = HELPERS_DIR / "terraform-config"
JSON_DIR = HELPERS_DIR / "terraform-config-json"
HCL2_FILES = [str(file.relative_to(HCL2_DIR)) for file in HCL2_DIR.iterdir()]


class TestLoad(TestCase):
    """Test parsing a variety of hcl files"""

    def test_load_terraform(self):
        """Test parsing a set of hcl2 files and force recreating the parser file"""
<<<<<<< HEAD
        # delete the parser file to force it to be recreated
        self._load_test_files()
=======
        parser_file = Path(hcl2.__file__).absolute().parent / PARSER_FILE
        parser_file.unlink()
        create_parser_file()
        for hcl_path in HCL2_FILES:
            yield self.check_terraform, hcl_path
>>>>>>> ab97c396

    def test_load_terraform_from_cache(self):
        """Test parsing a set of hcl2 files from a cached parser file"""
        for hcl_path in HCL2_FILES:
            yield self.check_terraform, hcl_path

    def check_terraform(self, hcl_path_str: str):
        """Loads a single hcl2 file, parses it and compares with the expected json"""
        hcl_path = (HCL2_DIR / hcl_path_str).absolute()
        json_path = JSON_DIR / hcl_path.relative_to(HCL2_DIR).with_suffix(".json")
        if not json_path.exists():
            assert (
                False
            ), f"Expected json equivalent of the hcl file doesn't exist {json_path}"

        with hcl_path.open("r") as hcl_file, json_path.open("r") as json_file:
            try:
                hcl2_dict = hcl2.load(hcl_file)
            except Exception as exc:
                assert False, f"failed to tokenize terraform in `{hcl_path_str}`: {exc}"

            json_dict = json.load(json_file)
            self.assertDictEqual(
                hcl2_dict, json_dict, f"failed comparing {hcl_path_str}"
            )<|MERGE_RESOLUTION|>--- conflicted
+++ resolved
@@ -1,13 +1,10 @@
 """ Test parsing a variety of hcl files"""
 
 import json
-<<<<<<< HEAD
-import os
-=======
 from pathlib import Path
->>>>>>> ab97c396
 from unittest import TestCase
 
+from hcl2.parser import PARSER_FILE
 import hcl2
 
 
@@ -22,16 +19,10 @@
 
     def test_load_terraform(self):
         """Test parsing a set of hcl2 files and force recreating the parser file"""
-<<<<<<< HEAD
         # delete the parser file to force it to be recreated
-        self._load_test_files()
-=======
-        parser_file = Path(hcl2.__file__).absolute().parent / PARSER_FILE
-        parser_file.unlink()
-        create_parser_file()
+        Path(PARSER_FILE).resolve().unlink()
         for hcl_path in HCL2_FILES:
             yield self.check_terraform, hcl_path
->>>>>>> ab97c396
 
     def test_load_terraform_from_cache(self):
         """Test parsing a set of hcl2 files from a cached parser file"""
